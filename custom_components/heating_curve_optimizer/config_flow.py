--- conflicted
+++ resolved
@@ -18,12 +18,9 @@
     CONF_GLASS_U_VALUE,
     CONF_GLASS_WEST_M2,
     CONF_INDOOR_TEMPERATURE_SENSOR,
-<<<<<<< HEAD
     CONF_PLANNING_WINDOW,
     CONF_TIME_BASE,
-=======
     CONF_OUTDOOR_TEMPERATURE_SENSOR,
->>>>>>> ff07848f
     CONF_POWER_CONSUMPTION,
     CONF_SUPPLY_TEMPERATURE_SENSOR,
     CONF_K_FACTOR,
