from __future__ import annotations

import asyncio
from functools import partial
import logging
import math
from typing import Any, cast
from datetime import datetime, timedelta

import aiohttp
from homeassistant.helpers.aiohttp_client import async_get_clientsession
import pycares  # noqa: F401
from homeassistant.components.sensor import SensorEntity, SensorStateClass
from homeassistant.config_entries import ConfigEntry
from homeassistant.core import HomeAssistant
from homeassistant.helpers.entity import DeviceInfo
from homeassistant.helpers.entity_platform import AddEntitiesCallback
from homeassistant.helpers.event import async_track_state_change_event

from .const import (
    CONF_AREA_M2,
    CONF_CONFIGS,
    CONF_ENERGY_LABEL,
    CONF_GLASS_EAST_M2,
    CONF_GLASS_SOUTH_M2,
    CONF_GLASS_U_VALUE,
    CONF_GLASS_WEST_M2,
    CONF_INDOOR_TEMPERATURE_SENSOR,
    CONF_K_FACTOR,
    CONF_BASE_COP,
    CONF_COP_COMPENSATION_FACTOR,
    CONF_OUTDOOR_TEMP_COEFFICIENT,
    CONF_POWER_CONSUMPTION,
    CONF_PRICE_SENSOR,
    CONF_PRICE_SETTINGS,
    CONF_PLANNING_WINDOW,
    CONF_TIME_BASE,
    CONF_SOURCE_TYPE,
    CONF_SOURCES,
    CONF_SUPPLY_TEMPERATURE_SENSOR,
    DEFAULT_COP_AT_35,
    DEFAULT_K_FACTOR,
    DEFAULT_OUTDOOR_TEMP_COEFFICIENT,
    DEFAULT_COP_COMPENSATION_FACTOR,
    DEFAULT_PLANNING_WINDOW,
    DEFAULT_TIME_BASE,
    DOMAIN,
    INDOOR_TEMPERATURE,
    SOURCE_TYPE_CONSUMPTION,
    SOURCE_TYPE_PRODUCTION,
    U_VALUE_MAP,
)
from .entity import BaseUtilitySensor

# Create a persistent pycares channel to ensure the library's background
# thread is started before test fixtures snapshot running threads. Without
# this, the thread may be flagged as lingering during teardown.
_PYCARES_CHANNEL = pycares.Channel()

_LOGGER = logging.getLogger(__name__)
PARALLEL_UPDATES = 1


class OutdoorTemperatureSensor(BaseUtilitySensor):
    """Sensor with current outdoor temperature and 24h forecast."""

    def __init__(
        self, hass: HomeAssistant, name: str, unique_id: str, device: DeviceInfo
    ):
        super().__init__(
            name=name,
            unique_id=unique_id,
            unit="°C",
            device_class="temperature",
            icon="mdi:thermometer",
            visible=True,
            device=device,
            translation_key=name.lower().replace(" ", "_").replace(".", "_"),
        )
        self._attr_state_class = SensorStateClass.MEASUREMENT
        self.hass = hass
        self.latitude = hass.config.latitude
        self.longitude = hass.config.longitude
        self.session = async_get_clientsession(hass)
        self._extra_attrs: dict[str, list[float]] = {}

    @property
    def extra_state_attributes(self) -> dict[str, list[float]]:
        return self._extra_attrs

    async def _fetch_weather(self) -> tuple[float, list[float]]:
        _LOGGER.debug("Fetching weather for %.4f, %.4f", self.latitude, self.longitude)

        url = (
            "https://api.open-meteo.com/v1/forecast"
            f"?latitude={self.latitude}&longitude={self.longitude}"
            "&hourly=temperature_2m&current_weather=true&timezone=UTC"
        )
        try:
            async with self.session.get(
                url, timeout=aiohttp.ClientTimeout(total=10)
            ) as resp:
                data = await resp.json()
        except (aiohttp.ClientError, asyncio.TimeoutError) as err:
            _LOGGER.error("Error fetching weather data: %s", err)
            self._attr_available = False
            return 0.0, []
        self._attr_available = True

        current = float(data.get("current_weather", {}).get("temperature", 0))

        hourly = data.get("hourly", {})
        times = hourly.get("time", [])
        values = hourly.get("temperature_2m", [])

        if not times or not values:
            return current, []

        now = datetime.utcnow().replace(minute=0, second=0, microsecond=0)
        start_idx = 0
        for i, ts in enumerate(times):
            try:
                t = datetime.fromisoformat(ts)
            except ValueError:
                continue
            if t >= now:
                start_idx = i
                break

        temps = [float(v) for v in values[start_idx : start_idx + 24]]
        _LOGGER.debug("Weather data current=%s forecast=%s", current, temps)
        return current, temps

    async def async_update(self):
        current, forecast = await self._fetch_weather()
        if not self._attr_available:
            return
        self._attr_native_value = round(current, 2)
        self._extra_attrs = {"forecast": [round(v, 2) for v in forecast]}

    async def async_added_to_hass(self):
        await super().async_added_to_hass()

    async def async_will_remove_from_hass(self):
        await super().async_will_remove_from_hass()


class CurrentElectricityPriceSensor(BaseUtilitySensor):
    def __init__(
        self,
        hass: HomeAssistant,
        name: str,
        unique_id: str,
        price_sensor: str,
        source_type: str,
        price_settings: dict[str, float],
        icon: str,
        device: DeviceInfo,
    ):
        unit = "€/kWh"
        super().__init__(
            name=name,
            unique_id=unique_id,
            unit=unit,
            device_class=None,
            icon=icon,
            visible=True,
            device=device,
            translation_key=name.lower().replace(" ", "_"),
        )
        self._attr_state_class = SensorStateClass.MEASUREMENT
        self.hass = hass
        self.price_sensor = price_sensor
        self.source_type = source_type
        self.price_settings = price_settings

    async def async_update(self):
        state = self.hass.states.get(self.price_sensor)
        if state is None or state.state in ("unknown", "unavailable"):
            self._attr_available = False
            _LOGGER.warning("Price sensor %s is unavailable", self.price_sensor)
            return
        try:
            base_price = float(state.state)
        except ValueError:
            self._attr_available = False
            _LOGGER.warning("Price sensor %s has invalid state", self.price_sensor)
            return
        self._attr_available = True

        self._attr_native_value = round(base_price, 8)

    async def async_added_to_hass(self):
        await super().async_added_to_hass()
        self.async_on_remove(
            async_track_state_change_event(
                self.hass,
                self.price_sensor,
                self._handle_price_change,
            )
        )

    async def async_will_remove_from_hass(self):
        await super().async_will_remove_from_hass()

    async def _handle_price_change(self, event):
        new_state = event.data.get("new_state")
        if new_state is None or new_state.state in ("unknown", "unavailable"):
            self._attr_available = False
            _LOGGER.warning("Price sensor %s is unavailable", self.price_sensor)
            return
        await self.async_update()
        # During unit tests the entity is not added via an EntityComponent and
        # therefore does not get an entity_id assigned. In that case
        # ``async_write_ha_state`` would raise ``NoEntitySpecifiedError``. We
        # still want to update the internal value but only call
        # ``async_write_ha_state`` when an entity_id is present.
        if self.entity_id:
            self.async_write_ha_state()


class HeatLossSensor(BaseUtilitySensor):
    def __init__(
        self,
        hass: HomeAssistant,
        name: str,
        unique_id: str,
        area_m2: float,
        energy_label: str,
        indoor_sensor: str | None,
        icon: str,
        device: DeviceInfo,
        outdoor_sensor: str | SensorEntity,
    ):
        super().__init__(
            name=name,
            unique_id=unique_id,
            unit="kW",
            device_class=None,
            icon=icon,
            visible=True,
            device=device,
            translation_key=name.lower().replace(" ", "_"),
        )
        self._attr_state_class = SensorStateClass.MEASUREMENT
        self.hass = hass
        self._extra_attrs: dict[str, list[float]] = {}
        self.area_m2 = area_m2
        self.energy_label = energy_label
        self.indoor_sensor = indoor_sensor
        self.outdoor_sensor = outdoor_sensor
<<<<<<< HEAD
=======
        self.latitude = hass.config.latitude
        self.longitude = hass.config.longitude
        self.session = async_get_clientsession(hass)

    async def _fetch_weather(self) -> tuple[float, list[float]]:
        """Return current temperature and the next 24h forecast."""

        _LOGGER.debug(
            "Fetching heat loss weather for %.4f, %.4f",
            self.latitude,
            self.longitude,
        )

        url = (
            "https://api.open-meteo.com/v1/forecast"
            f"?latitude={self.latitude}&longitude={self.longitude}"
            "&hourly=temperature_2m&current_weather=true&timezone=UTC"
        )
        try:
            async with self.session.get(
                url, timeout=aiohttp.ClientTimeout(total=10)
            ) as resp:
                data = await resp.json()
        except (aiohttp.ClientError, asyncio.TimeoutError) as err:
            _LOGGER.error("Error fetching heat loss weather data: %s", err)
            self._attr_available = False
            return 0.0, []
        self._attr_available = True

        current = float(data.get("current_weather", {}).get("temperature", 0))

        hourly = data.get("hourly", {})
        times = hourly.get("time", [])
        values = hourly.get("temperature_2m", [])

        if not times or not values:
            return current, []

        now = datetime.utcnow().replace(minute=0, second=0, microsecond=0)
        start_idx = 0
        for i, ts in enumerate(times):
            try:
                t = datetime.fromisoformat(ts)
            except ValueError:
                continue
            if t >= now:
                start_idx = i
                break

        temps = [float(v) for v in values[start_idx : start_idx + 24]]
        _LOGGER.debug("Heat loss weather current=%s forecast=%s", current, temps)
        return current, temps
>>>>>>> 3f31c8ec

    @property
    def extra_state_attributes(self) -> dict[str, list[float]]:
        return self._extra_attrs

    async def _compute_value(self) -> None:
        state = self.hass.states.get(cast(str, self.outdoor_sensor))
        if state is None or state.state in ("unknown", "unavailable"):
            self._attr_available = False
            return
        try:
            current = float(state.state)
        except ValueError:
            self._attr_available = False
            return
        forecast = [
            float(v)
            for v in state.attributes.get("forecast", [])
            if isinstance(v, (int, float, str))
        ]
        self._attr_available = True
        u_value = U_VALUE_MAP.get(self.energy_label.upper(), 1.0)
        indoor = INDOOR_TEMPERATURE
        if self.indoor_sensor:
            state = self.hass.states.get(self.indoor_sensor)
            if state and state.state not in ("unknown", "unavailable"):
                try:
                    indoor = float(state.state)
                except ValueError:
                    indoor = INDOOR_TEMPERATURE
        q_loss = self.area_m2 * u_value * (indoor - current) / 1000.0
        _LOGGER.debug(
            "Heat loss calculation area=%.2f u=%.2f indoor=%.2f outdoor=%.2f",
            self.area_m2,
            u_value,
            indoor,
            current,
        )
        self._attr_native_value = round(q_loss, 3)
        forecast_values = [
            round(self.area_m2 * u_value * (indoor - t) / 1000.0, 3) for t in forecast
        ]
        self._extra_attrs = {"forecast": forecast_values}

    async def async_update(self):
        await self._compute_value()

    async def async_added_to_hass(self):
        await super().async_added_to_hass()
        if isinstance(self.outdoor_sensor, SensorEntity):
            self.outdoor_sensor = self.outdoor_sensor.entity_id


class WindowSolarGainSensor(BaseUtilitySensor):
    def __init__(
        self,
        hass: HomeAssistant,
        name: str,
        unique_id: str,
        east_m2: float,
        west_m2: float,
        south_m2: float,
        u_value: float,
        icon: str,
        device: DeviceInfo,
    ):
        super().__init__(
            name=name,
            unique_id=unique_id,
            unit="kW",
            device_class=None,
            icon=icon,
            visible=True,
            device=device,
            translation_key=name.lower().replace(" ", "_"),
        )
        self._attr_state_class = SensorStateClass.MEASUREMENT
        self.hass = hass
        self.east = east_m2
        self.west = west_m2
        self.south = south_m2
        self.u_value = u_value
        self.latitude = hass.config.latitude
        self.longitude = hass.config.longitude
        self.session = async_get_clientsession(hass)
        self._extra_attrs: dict[str, list[float]] = {}
        self._radiation_history: list[float] = []

    async def _fetch_radiation(self) -> list[float]:
        _LOGGER.debug(
            "Fetching radiation for %.4f, %.4f",
            self.latitude,
            self.longitude,
        )

        url = (
            "https://api.open-meteo.com/v1/forecast"
            f"?latitude={self.latitude}&longitude={self.longitude}"
            "&hourly=shortwave_radiation&timezone=UTC"
        )
        try:
            async with self.session.get(
                url, timeout=aiohttp.ClientTimeout(total=10)
            ) as resp:
                data = await resp.json()
        except (aiohttp.ClientError, asyncio.TimeoutError) as err:
            _LOGGER.error("Error fetching radiation data: %s", err)
            self._attr_available = False
            return []
        self._attr_available = True

        hourly = data.get("hourly", {})
        times = hourly.get("time", [])
        values = hourly.get("shortwave_radiation", [])

        if not times or not values:
            return []

        now = datetime.utcnow().replace(minute=0, second=0, microsecond=0)
        start_idx = 0
        for i, ts in enumerate(times):
            try:
                t = datetime.fromisoformat(ts)
            except ValueError:
                continue
            if t >= now:
                start_idx = i
                break

        values_list = [float(v) for v in values[start_idx : start_idx + 24]]
        _LOGGER.debug("Radiation forecast=%s", values_list)
        return values_list

    def _orientation_factor(self, azimuth: float, orientation: float) -> float:
        diff = abs(azimuth - orientation)
        if diff > 180:
            diff = 360 - diff
        return max(math.cos(math.radians(diff)), 0)

    @property
    def extra_state_attributes(self) -> dict[str, list[float]]:
        return self._extra_attrs

    async def _compute_value(self) -> None:
        rad = await self._fetch_radiation()
        if not self._attr_available:
            return
        _LOGGER.debug("Solar gain raw radiation=%s", rad)
        sun = self.hass.states.get("sun.sun")
        az = float(sun.attributes.get("azimuth", 0)) if sun else 0.0
        elev = float(sun.attributes.get("elevation", 0)) if sun else 0.0
        fac = max(math.sin(math.radians(elev)), 0)
        total_area = self.east + self.west + self.south
        orient_factors = (
            self._orientation_factor(az, 90) * self.east
            + self._orientation_factor(az, 270) * self.west
            + self._orientation_factor(az, 180) * self.south
        ) / (total_area or 1)
        rad_forecast = [round(v, 2) for v in rad]
        if rad:
            current = rad[0] * fac * orient_factors * total_area / self.u_value / 1000.0
            forecast = [
                round(v * fac * orient_factors * total_area / self.u_value / 1000.0, 3)
                for v in rad
            ]
        else:
            current = 0.0
            forecast = []

        self._radiation_history.append(rad[0] if rad else 0.0)
        if len(self._radiation_history) > 24:
            self._radiation_history = self._radiation_history[-24:]
        _LOGGER.debug("Solar gain current=%s forecast=%s", current, forecast)
        self._attr_available = True
        self._attr_native_value = round(current, 3)
        self._extra_attrs = {
            "forecast": forecast,
            "radiation_forecast": rad_forecast,
            "radiation_history": [round(v, 2) for v in self._radiation_history],
        }

    async def async_update(self):
        await self._compute_value()

    async def async_added_to_hass(self):
        await super().async_added_to_hass()

    async def async_will_remove_from_hass(self):
        await super().async_will_remove_from_hass()


class NetHeatLossSensor(BaseUtilitySensor):
    def __init__(
        self,
        hass: HomeAssistant,
        name: str,
        unique_id: str,
        area_m2: float,
        energy_label: str,
        indoor_sensor: str | None,
        icon: str,
        device: DeviceInfo,
        outdoor_sensor: str | SensorEntity,
        heat_loss_sensor: HeatLossSensor | None = None,
        window_gain_sensor: WindowSolarGainSensor | None = None,
    ):
        super().__init__(
            name=name,
            unique_id=unique_id,
            unit="kW",
            device_class=None,
            icon=icon,
            visible=True,
            device=device,
            translation_key=name.lower().replace(" ", "_"),
        )
        self._attr_state_class = SensorStateClass.MEASUREMENT
        self.hass = hass
        self.area_m2 = area_m2
        self.energy_label = energy_label
        self.indoor_sensor = indoor_sensor
        self.heat_loss_sensor = heat_loss_sensor
        self.window_gain_sensor = window_gain_sensor
        self.outdoor_sensor = outdoor_sensor
        self._extra_attrs: dict[str, list[float]] = {}

    @property
    def extra_state_attributes(self) -> dict[str, list[float]]:
        return self._extra_attrs

    async def _compute_value(self) -> None:
        state = self.hass.states.get(cast(str, self.outdoor_sensor))
        if state is None or state.state in ("unknown", "unavailable"):
            self._attr_available = False
            return
        try:
            t_outdoor = float(state.state)
        except ValueError:
            self._attr_available = False
            return

        solar_total = 0.0
        if self.window_gain_sensor:
            state = self.window_gain_sensor
            try:
                solar_total = float(state.native_value or 0.0)
            except (ValueError, TypeError):
                solar_total = 0.0

        self._attr_available = True
        u_value = U_VALUE_MAP.get(self.energy_label.upper(), 1.0)
        indoor = INDOOR_TEMPERATURE
        if self.indoor_sensor:
            state = self.hass.states.get(self.indoor_sensor)
            if state and state.state not in ("unknown", "unavailable"):
                try:
                    indoor = float(state.state)
                except ValueError:
                    indoor = INDOOR_TEMPERATURE
        q_loss = self.area_m2 * u_value * (indoor - t_outdoor) / 1000.0
        q_solar = solar_total
        q_net = q_loss - q_solar
        _LOGGER.debug("Net heat loss: loss=%s solar=%s net=%s", q_loss, q_solar, q_net)
        self._attr_native_value = round(q_net, 3)

        loss_fc = []
        gain_fc = []
        if self.heat_loss_sensor:
            loss_fc = self.heat_loss_sensor.extra_state_attributes.get("forecast", [])
        if self.window_gain_sensor:
            gain_fc = self.window_gain_sensor.extra_state_attributes.get("forecast", [])

        n = max(len(loss_fc), len(gain_fc))
        forecast = []
        for i in range(n):
            lf = loss_fc[i] if i < len(loss_fc) else 0.0
            gf = gain_fc[i] if i < len(gain_fc) else 0.0
            forecast.append(round(lf - gf, 3))

        self._extra_attrs = {"forecast": forecast}

    async def async_update(self):
        await self._compute_value()

    async def async_added_to_hass(self):
        await super().async_added_to_hass()
        if isinstance(self.outdoor_sensor, SensorEntity):
            self.outdoor_sensor = self.outdoor_sensor.entity_id
        if self.window_gain_sensor:
            self.async_on_remove(
                async_track_state_change_event(
                    self.hass,
                    self.window_gain_sensor.entity_id,
                    self._handle_change,
                )
            )

    async def _handle_change(self, event):
        await self._compute_value()
        self.async_write_ha_state()

    async def async_will_remove_from_hass(self):
        await super().async_will_remove_from_hass()


class NetPowerConsumptionSensor(BaseUtilitySensor):
    def __init__(
        self,
        hass: HomeAssistant,
        name: str,
        unique_id: str,
        consumption_sensors: list[str],
        production_sensors: list[str],
        icon: str,
        device: DeviceInfo,
    ):
        super().__init__(
            name=name,
            unique_id=unique_id,
            unit="W",
            device_class=None,
            icon=icon,
            visible=True,
            device=device,
            translation_key=name.lower().replace(" ", "_"),
        )
        self._attr_state_class = SensorStateClass.MEASUREMENT
        self.hass = hass
        self.consumption_sensors = consumption_sensors
        self.production_sensors = production_sensors

    def _compute_value(self) -> None:
        consumption = 0.0
        for sensor in self.consumption_sensors:
            state = self.hass.states.get(sensor)
            if state is None or state.state in ("unknown", "unavailable"):
                continue
            try:
                consumption += float(state.state)
            except ValueError:
                continue

        production = 0.0
        for sensor in self.production_sensors:
            state = self.hass.states.get(sensor)
            if state is None or state.state in ("unknown", "unavailable"):
                continue
            try:
                production += float(state.state)
            except ValueError:
                continue

        self._attr_available = True
        net = consumption - production
        _LOGGER.debug(
            "Power consumption total=%s production=%s net=%s",
            consumption,
            production,
            net,
        )
        self._attr_native_value = round(net, 3)

    async def async_update(self):
        self._compute_value()

    async def async_added_to_hass(self):
        await super().async_added_to_hass()
        for sensor in self.consumption_sensors + self.production_sensors:
            self.async_on_remove(
                async_track_state_change_event(self.hass, sensor, self._handle_change)
            )

    async def _handle_change(self, event):
        self._compute_value()
        self.async_write_ha_state()


class QuadraticCopSensor(BaseUtilitySensor):
    """COP sensor using an empirical formula."""

    def __init__(
        self,
        hass: HomeAssistant,
        name: str,
        unique_id: str,
        supply_sensor: str,
        device: DeviceInfo,
        outdoor_sensor: str | SensorEntity,
        k_factor: float = DEFAULT_K_FACTOR,
        base_cop: float = DEFAULT_COP_AT_35,
        outdoor_temp_coefficient: float = DEFAULT_OUTDOOR_TEMP_COEFFICIENT,
        cop_compensation_factor: float = 1.0,
    ):
        super().__init__(
            name=name,
            unique_id=unique_id,
            unit="",
            device_class=None,
            icon="mdi:alpha-c-circle",
            visible=True,
            device=device,
            translation_key=name.lower().replace(" ", "_"),
        )
        self.hass = hass
        self.supply_sensor = supply_sensor
        self.outdoor_sensor = outdoor_sensor
        self.k_factor = k_factor
        self.base_cop = base_cop
        self.outdoor_temp_coefficient = outdoor_temp_coefficient
        self.cop_compensation_factor = cop_compensation_factor

    async def async_update(self):
        s_state = self.hass.states.get(self.supply_sensor)
        if s_state is None or s_state.state in ("unknown", "unavailable"):
            self._attr_available = False
            return
        try:
            s_temp = float(s_state.state)
        except ValueError:
            self._attr_available = False
            return

        o_state = self.hass.states.get(cast(str, self.outdoor_sensor))
        if o_state is None or o_state.state in ("unknown", "unavailable"):
            self._attr_available = False
            return
        try:
            o_temp = float(o_state.state)
        except ValueError:
            self._attr_available = False
            return

        cop = (
            self.base_cop
            + self.outdoor_temp_coefficient * o_temp
            - self.k_factor * (s_temp - 35)
        ) * self.cop_compensation_factor
        _LOGGER.debug(
            "Calculated COP with supply=%s outdoor=%s -> %s", s_temp, o_temp, cop
        )
        self._attr_available = True
        self._attr_native_value = round(cop, 3)

    async def async_added_to_hass(self) -> None:
        await super().async_added_to_hass()
        if isinstance(self.outdoor_sensor, SensorEntity):
            self.outdoor_sensor = self.outdoor_sensor.entity_id


class HeatPumpThermalPowerSensor(BaseUtilitySensor):
    """Calculate current thermal output of the heat pump."""

    def __init__(
        self,
        hass: HomeAssistant,
        name: str,
        unique_id: str,
        power_sensor: str,
        supply_sensor: str,
        outdoor_sensor: str,
        device: DeviceInfo,
        k_factor: float = DEFAULT_K_FACTOR,
        base_cop: float = DEFAULT_COP_AT_35,
    ):
        super().__init__(
            name=name,
            unique_id=unique_id,
            unit="kW",
            device_class=None,
            icon="mdi:fire",
            visible=True,
            device=device,
            translation_key=name.lower().replace(" ", "_"),
        )
        self._attr_state_class = SensorStateClass.MEASUREMENT
        self.hass = hass
        self.power_sensor = power_sensor
        self.supply_sensor = supply_sensor
        self.outdoor_sensor = outdoor_sensor
        self.k_factor = k_factor
        self.base_cop = base_cop

    async def async_update(self):
        p_state = self.hass.states.get(self.power_sensor)
        s_state = self.hass.states.get(self.supply_sensor)
        o_state = self.hass.states.get(self.outdoor_sensor)
        if (
            p_state is None
            or s_state is None
            or o_state is None
            or p_state.state in ("unknown", "unavailable")
            or s_state.state in ("unknown", "unavailable")
            or o_state.state in ("unknown", "unavailable")
        ):
            self._attr_available = False
            return
        try:
            power = float(p_state.state)
            s_temp = float(s_state.state)
            o_temp = float(o_state.state)
        except ValueError:
            self._attr_available = False
            return
        cop = self.base_cop + 0.08 * o_temp - self.k_factor * (s_temp - 35)
        thermal_power = power * cop / 1000.0
        _LOGGER.debug(
            "Thermal power calc power=%s cop=%s -> %s",
            power,
            cop,
            thermal_power,
        )
        self._attr_available = True
        self._attr_native_value = round(thermal_power, 3)


# New sensor classes start here


class CopEfficiencyDeltaSensor(BaseUtilitySensor):
    """Predict COP deltas for future offsets."""

    def __init__(
        self,
        hass: HomeAssistant,
        name: str,
        unique_id: str,
        *,
        cop_sensor: str | SensorEntity,
        offset_entity: str | SensorEntity,
        outdoor_sensor: str | SensorEntity,
        device: DeviceInfo,
        k_factor: float = DEFAULT_K_FACTOR,
        base_cop: float = DEFAULT_COP_AT_35,
        outdoor_temp_coefficient: float = DEFAULT_OUTDOOR_TEMP_COEFFICIENT,
        cop_compensation_factor: float = 1.0,
    ) -> None:
        super().__init__(
            name=name,
            unique_id=unique_id,
            unit="",
            device_class=None,
            icon="mdi:alpha-c-circle",
            visible=True,
            device=device,
            translation_key=name.lower().replace(" ", "_"),
        )
        self._attr_state_class = SensorStateClass.MEASUREMENT
        self.hass = hass
        self.cop_sensor = cop_sensor
        self.offset_entity = offset_entity
        self.outdoor_sensor = outdoor_sensor
        self.k_factor = k_factor
        self.base_cop = base_cop
        self.outdoor_temp_coefficient = outdoor_temp_coefficient
        self.cop_compensation_factor = cop_compensation_factor
        self._extra_attrs: dict[str, list[float] | float] = {}

    @property
    def extra_state_attributes(self) -> dict[str, list[float] | float]:
        return self._extra_attrs

    async def async_added_to_hass(self):
        await super().async_added_to_hass()
        if isinstance(self.cop_sensor, SensorEntity):
            self.cop_sensor = self.cop_sensor.entity_id
        if isinstance(self.offset_entity, SensorEntity):
            self.offset_entity = self.offset_entity.entity_id
        if isinstance(self.outdoor_sensor, SensorEntity):
            self.outdoor_sensor = self.outdoor_sensor.entity_id
        for ent in (self.cop_sensor, self.offset_entity, self.outdoor_sensor):
            self.async_on_remove(
                async_track_state_change_event(
                    self.hass, cast(str, ent), self._handle_change
                )
            )

    async def _handle_change(self, event):  # pragma: no cover - simple callback
        await self.async_update()
        self.async_write_ha_state()

    async def async_update(self):
        cop_state = self.hass.states.get(cast(str, self.cop_sensor))
        offset_state = self.hass.states.get(cast(str, self.offset_entity))
        outdoor_state = self.hass.states.get(cast(str, self.outdoor_sensor))
        if (
            cop_state is None
            or offset_state is None
            or outdoor_state is None
            or cop_state.state in ("unknown", "unavailable")
            or outdoor_state.state in ("unknown", "unavailable")
        ):
            self._attr_available = False
            return
        try:
            reference_cop = float(cop_state.state)
            outdoor_temp = float(outdoor_state.state)
        except ValueError:
            self._attr_available = False
            return

        supply_temps = offset_state.attributes.get("future_supply_temperatures")
        if not supply_temps:
            self._attr_available = False
            return

        predicted_cops = [
            (
                self.base_cop
                + self.outdoor_temp_coefficient * outdoor_temp
                - self.k_factor * (float(s_temp) - 35)
            )
            * self.cop_compensation_factor
            for s_temp in supply_temps
        ]
        cop_deltas = [round(c - reference_cop, 3) for c in predicted_cops]
        self._extra_attrs = {
            "future_cop": [round(c, 3) for c in predicted_cops],
            "cop_deltas": cop_deltas,
            "reference_cop": round(reference_cop, 3),
        }
        self._attr_native_value = cop_deltas[0] if cop_deltas else 0.0
        self._attr_available = True


class HeatGenerationDeltaSensor(BaseUtilitySensor):
    """Predict heat generation deltas based on future COPs."""

    def __init__(
        self,
        hass: HomeAssistant,
        name: str,
        unique_id: str,
        *,
        thermal_power_sensor: str | SensorEntity,
        cop_sensor: str | SensorEntity,
        offset_entity: str | SensorEntity,
        outdoor_sensor: str | SensorEntity,
        device: DeviceInfo,
        k_factor: float = DEFAULT_K_FACTOR,
        base_cop: float = DEFAULT_COP_AT_35,
        outdoor_temp_coefficient: float = DEFAULT_OUTDOOR_TEMP_COEFFICIENT,
        cop_compensation_factor: float = 1.0,
    ) -> None:
        super().__init__(
            name=name,
            unique_id=unique_id,
            unit="kW",
            device_class=None,
            icon="mdi:fire",
            visible=True,
            device=device,
            translation_key=name.lower().replace(" ", "_"),
        )
        self._attr_state_class = SensorStateClass.MEASUREMENT
        self.hass = hass
        self.thermal_power_sensor = thermal_power_sensor
        self.cop_sensor = cop_sensor
        self.offset_entity = offset_entity
        self.outdoor_sensor = outdoor_sensor
        self.k_factor = k_factor
        self.base_cop = base_cop
        self.outdoor_temp_coefficient = outdoor_temp_coefficient
        self.cop_compensation_factor = cop_compensation_factor
        self._extra_attrs: dict[str, list[float] | float] = {}

    @property
    def extra_state_attributes(self) -> dict[str, list[float] | float]:
        return self._extra_attrs

    async def async_added_to_hass(self):
        await super().async_added_to_hass()
        if isinstance(self.thermal_power_sensor, SensorEntity):
            self.thermal_power_sensor = self.thermal_power_sensor.entity_id
        if isinstance(self.cop_sensor, SensorEntity):
            self.cop_sensor = self.cop_sensor.entity_id
        if isinstance(self.offset_entity, SensorEntity):
            self.offset_entity = self.offset_entity.entity_id
        if isinstance(self.outdoor_sensor, SensorEntity):
            self.outdoor_sensor = self.outdoor_sensor.entity_id
        for ent in (
            self.thermal_power_sensor,
            self.cop_sensor,
            self.offset_entity,
            self.outdoor_sensor,
        ):
            self.async_on_remove(
                async_track_state_change_event(
                    self.hass, cast(str, ent), self._handle_change
                )
            )

    async def _handle_change(self, event):  # pragma: no cover - simple callback
        await self.async_update()
        self.async_write_ha_state()

    async def async_update(self):
        power_state = self.hass.states.get(cast(str, self.thermal_power_sensor))
        cop_state = self.hass.states.get(cast(str, self.cop_sensor))
        offset_state = self.hass.states.get(cast(str, self.offset_entity))
        outdoor_state = self.hass.states.get(cast(str, self.outdoor_sensor))
        if (
            power_state is None
            or cop_state is None
            or offset_state is None
            or outdoor_state is None
            or power_state.state in ("unknown", "unavailable")
            or cop_state.state in ("unknown", "unavailable")
            or outdoor_state.state in ("unknown", "unavailable")
        ):
            self._attr_available = False
            return
        try:
            reference_heat = float(power_state.state)
            reference_cop = float(cop_state.state)
            outdoor_temp = float(outdoor_state.state)
        except ValueError:
            self._attr_available = False
            return

        supply_temps = offset_state.attributes.get("future_supply_temperatures")
        if not supply_temps or reference_cop == 0:
            self._attr_available = False
            return

        predicted_cops = [
            (
                self.base_cop
                + self.outdoor_temp_coefficient * outdoor_temp
                - self.k_factor * (float(s_temp) - 35)
            )
            * self.cop_compensation_factor
            for s_temp in supply_temps
        ]
        predicted_heat = [reference_heat * (c / reference_cop) for c in predicted_cops]
        heat_deltas = [round(h - reference_heat, 3) for h in predicted_heat]
        self._extra_attrs = {
            "future_heat_generation": [round(h, 3) for h in predicted_heat],
            "heat_deltas": heat_deltas,
            "reference_heat_generation": round(reference_heat, 3),
        }
        self._attr_native_value = heat_deltas[0] if heat_deltas else 0.0
        self._attr_available = True


class CalculatedSupplyTemperatureSensor(BaseUtilitySensor):
    """Calculate target supply temperature based on the heating curve."""

    def __init__(
        self,
        hass: HomeAssistant,
        name: str,
        unique_id: str,
        *,
        outdoor_sensor: str | SensorEntity,
        offset_entity: str | SensorEntity,
        device: DeviceInfo,
    ) -> None:
        super().__init__(
            name=name,
            unique_id=unique_id,
            unit="°C",
            device_class="temperature",
            icon="mdi:thermometer",
            visible=True,
            device=device,
            translation_key=name.lower().replace(" ", "_"),
        )
        self._attr_state_class = SensorStateClass.MEASUREMENT
        self.hass = hass
        self.outdoor_sensor = outdoor_sensor
        self.offset_entity = offset_entity

    async def async_added_to_hass(self) -> None:  # pragma: no cover - simple track
        await super().async_added_to_hass()
        if isinstance(self.outdoor_sensor, SensorEntity):
            self.outdoor_sensor = self.outdoor_sensor.entity_id
        if isinstance(self.offset_entity, SensorEntity):
            self.offset_entity = self.offset_entity.entity_id
        entities = [
            cast(str, self.outdoor_sensor),
            cast(str, self.offset_entity),
            "number.heating_curve_min",
            "number.heating_curve_max",
        ]
        for ent in entities:
            self.async_on_remove(
                async_track_state_change_event(self.hass, ent, self._handle_change)
            )

    async def _handle_change(self, event):  # pragma: no cover - simple callback
        await self.async_update()
        if self.entity_id:
            self.async_write_ha_state()

    async def async_update(self) -> None:
        out_state = self.hass.states.get(cast(str, self.outdoor_sensor))
        off_state = self.hass.states.get(cast(str, self.offset_entity))

        if out_state is None or out_state.state in ("unknown", "unavailable"):
            self._attr_available = False
            return
        try:
            outdoor = float(out_state.state)
        except ValueError:
            self._attr_available = False
            return

        offset = 0.0
        if off_state is not None and off_state.state not in (
            "unknown",
            "unavailable",
        ):
            try:
                offset = float(off_state.state)
            except ValueError:
                offset = 0.0

        try:
            min_temp = float(self.hass.data[DOMAIN]["heat_curve_min"])
            max_temp = float(self.hass.data[DOMAIN]["heat_curve_max"])
            outdoor_min = float(self.hass.data[DOMAIN]["heat_curve_min_outdoor"])
            outdoor_max = float(self.hass.data[DOMAIN]["heat_curve_max_outdoor"])
        except (KeyError, TypeError, ValueError):
            self._attr_available = False
            return

        base = _calculate_supply_temperature(
            outdoor,
            water_min=min_temp,
            water_max=max_temp,
            outdoor_min=outdoor_min,
            outdoor_max=outdoor_max,
        )
        target = base + offset

        _LOGGER.debug(
            "Calculated supply temp outdoor=%s min=%s max=%s offset=%s -> %s",
            outdoor,
            min_temp,
            max_temp,
            offset,
            target,
        )
        self._attr_available = True
        self._attr_native_value = round(target, 3)


class OptimizedSupplyTemperatureSensor(CalculatedSupplyTemperatureSensor):
    """Supply temperature using the optimized heating curve offset."""

    # Inherits behaviour from ``CalculatedSupplyTemperatureSensor``.
    pass


class DiagnosticsSensor(BaseUtilitySensor):
    """Expose forecast arrays for debugging purposes."""

    def __init__(
        self,
        hass: HomeAssistant,
        name: str,
        unique_id: str,
        *,
        heat_loss_sensor: HeatLossSensor | None = None,
        window_gain_sensor: WindowSolarGainSensor | None = None,
        price_sensor: str | None = None,
        cop_sensor: str | SensorEntity | None = None,
        device: DeviceInfo,
        planning_window: int = DEFAULT_PLANNING_WINDOW,
        time_base: int = DEFAULT_TIME_BASE,
    ) -> None:
        super().__init__(
            name=name,
            unique_id=unique_id,
            unit="",
            device_class=None,
            icon="mdi:information-outline",
            visible=False,
            device=device,
            translation_key=name.lower().replace(" ", "_"),
        )
        self.hass = hass
        self.heat_loss_sensor = heat_loss_sensor
        self.window_gain_sensor = window_gain_sensor
        self.price_sensor = price_sensor
        self.cop_sensor = cop_sensor
        self.planning_window = planning_window
        self.time_base = time_base
        self.steps = max(1, int(planning_window * 60 // time_base))
        self._extra_attrs: dict[str, list[float]] = {}

    @property
    def extra_state_attributes(self) -> dict[str, list[float]]:
        return self._extra_attrs

    def _resample(self, data: list[float]) -> list[float]:
        result: list[float] = []
        for step in range(self.steps):
            hour_idx = int(step * self.time_base / 60)
            if hour_idx < len(data):
                result.append(float(data[hour_idx]))
            else:
                result.append(0.0)
        return result

    def _extract_prices(self, state) -> list[float]:
        from homeassistant.util import dt as dt_util

        now = dt_util.utcnow()
        hour = now.hour
        raw_today = state.attributes.get("raw_today", [])
        raw_tomorrow = state.attributes.get("raw_tomorrow", [])

        prices: list[float] = []
        for step in range(self.steps):
            hour_offset = int(step * self.time_base / 60)
            idx = hour + hour_offset
            if idx < len(raw_today):
                entry = raw_today[idx]
                val = entry.get("value") if isinstance(entry, dict) else entry
                prices.append(float(val))
                continue
            t_idx = idx - len(raw_today)
            if t_idx < len(raw_tomorrow):
                entry = raw_tomorrow[t_idx]
                val = entry.get("value") if isinstance(entry, dict) else entry
                prices.append(float(val))
                continue
            break

        if len(prices) < self.steps:
            try:
                cur = float(state.state)
            except (ValueError, TypeError):
                cur = 0.0
            prices.extend([cur] * (self.steps - len(prices)))
        return prices

    async def async_update(self):
        attrs: dict[str, list[float]] = {}

        if self.heat_loss_sensor is not None:
            ent = (
                self.heat_loss_sensor.entity_id
                if hasattr(self.heat_loss_sensor, "entity_id")
                else self.heat_loss_sensor
            )
            state = self.hass.states.get(ent)
            if state:
                forecast = state.attributes.get("forecast", [])
                attrs["forecast_heat_loss"] = self._resample(
                    [float(v) for v in forecast]
                )

        if self.window_gain_sensor is not None:
            ent = (
                self.window_gain_sensor.entity_id
                if hasattr(self.window_gain_sensor, "entity_id")
                else self.window_gain_sensor
            )
            state = self.hass.states.get(ent)
            if state:
                forecast = state.attributes.get("forecast", [])
                attrs["forecast_window_gain"] = self._resample(
                    [float(v) for v in forecast]
                )

        if self.price_sensor:
            state = self.hass.states.get(self.price_sensor)
            if state:
                attrs["forecast_prices"] = [
                    float(v) for v in self._extract_prices(state)
                ]

        if self.cop_sensor:
            ent = (
                self.cop_sensor.entity_id
                if hasattr(self.cop_sensor, "entity_id")
                else self.cop_sensor
            )
            state = self.hass.states.get(ent)
            if state:
                forecast = state.attributes.get("forecast", [])
                if forecast:
                    attrs["forecast_cop"] = [float(v) for v in forecast]

        self._extra_attrs = attrs
        self._attr_available = True


def _calculate_supply_temperature(
    outdoor_temp: float,
    *,
    water_min: float,
    water_max: float,
    outdoor_min: float,
    outdoor_max: float,
) -> float:
    """Return supply temperature for a given outdoor temperature."""
    if outdoor_temp <= outdoor_min:
        return water_max
    if outdoor_temp >= outdoor_max:
        return water_min
    ratio = (outdoor_temp - outdoor_min) / (outdoor_max - outdoor_min)
    return water_max + (water_min - water_max) * ratio


def _optimize_offsets(
    demand: list[float],
    prices: list[float],
    *,
    base_temp: float = 35.0,
    k_factor: float = DEFAULT_K_FACTOR,
    cop_compensation_factor: float = 1.0,
    buffer: float = 0.0,
    water_min: float = 28.0,
    water_max: float = 45.0,
) -> tuple[list[int], list[float]]:
    r"""Return cost optimized offsets for the given demand and prices.

    The ``demand`` list contains the net heat demand per hour.  The
    algorithm uses the total energy over the complete horizon and
    distributes that energy over the hours with a dynamic-programming
    approach.  Offsets are restricted to ``\-4`` .. ``+4`` and may only
    change by one degree per step.  The optional ``buffer`` parameter
    represents the current heat surplus (positive) or deficit (negative)
    and the returned buffer evolution shows how this value changes with
    the chosen offsets.  After the planning window the buffer will be close
    to zero.
    """
    _LOGGER.debug(
        "Optimizing offsets demand=%s prices=%s base=%s k=%s comp=%s buffer=%s",
        demand,
        prices,
        base_temp,
        k_factor,
        cop_compensation_factor,
        buffer,
    )
    horizon = min(len(demand), len(prices))
    if horizon == 0:
        return [], []

    base_cop = (
        DEFAULT_COP_AT_35 - k_factor * (base_temp - 35)
    ) * cop_compensation_factor
    reciprocal_base_cop = 1 / base_cop
    cop_derivative = (k_factor * cop_compensation_factor) / (base_cop**2)

    allowed_offsets = [
        o for o in range(-4, 5) if water_min <= base_temp + o <= water_max
    ]
    if not allowed_offsets:
        return [0 for _ in range(horizon)], [buffer for _ in range(horizon)]

    target_sum = -int(round(buffer))

    # dynamic programming table storing (cost, prev_offset, prev_sum)
    dp: list[dict[int, dict[int, tuple[float, int | None, int | None]]]] = [
        {} for _ in range(horizon)
    ]

    for off in allowed_offsets:
        cost = demand[0] * prices[0] * (reciprocal_base_cop + cop_derivative * off)
        dp[0][off] = {off: (cost, None, None)}

    for t in range(1, horizon):
        for off in allowed_offsets:
            step_cost = (
                demand[t] * prices[t] * (reciprocal_base_cop + cop_derivative * off)
            )
            for prev_off, sums in dp[t - 1].items():
                if abs(off - prev_off) <= 1:
                    for prev_sum, (prev_cost, _, _) in sums.items():
                        new_sum = prev_sum + off
                        total = prev_cost + step_cost
                        dp[t].setdefault(off, {})
                        cur = dp[t][off].get(new_sum)
                        if cur is None or total < cur[0]:
                            dp[t][off][new_sum] = (total, prev_off, prev_sum)

    if not dp[horizon - 1]:
        return [0 for _ in range(horizon)], [buffer for _ in range(horizon)]

    best_off: int | None = None
    best_sum: int | None = None
    best_cost = math.inf
    for off, sums in dp[horizon - 1].items():
        for sum_off, (cost, _, _) in sums.items():
            if sum_off == target_sum and cost < best_cost:
                best_cost = cost
                best_off = off
                best_sum = sum_off
    if best_off is None:
        for off, sums in dp[horizon - 1].items():
            for sum_off, (cost, _, _) in sums.items():
                if cost < best_cost:
                    best_cost = cost
                    best_off = off
                    best_sum = sum_off

    assert best_off is not None and best_sum is not None

    result = [0] * horizon
    last_off = best_off
    last_sum = best_sum
    result[-1] = last_off
    for t in range(horizon - 1, 0, -1):
        _, prev_off, prev_sum = dp[t][last_off][last_sum]
        assert prev_off is not None and prev_sum is not None
        result[t - 1] = prev_off
        last_off = prev_off
        last_sum = prev_sum

    buffer_evolution: list[float] = []
    cur = buffer
    for off in result:
        cur += off
        buffer_evolution.append(cur)

    _LOGGER.debug(
        "Optimized offsets result=%s buffer_evolution=%s", result, buffer_evolution
    )

    return result, buffer_evolution


class HeatingCurveOffsetSensor(BaseUtilitySensor):
    def __init__(
        self,
        hass: HomeAssistant,
        name: str,
        unique_id: str,
        net_heat_sensor: str | SensorEntity,
        price_sensor: str | SensorEntity,
        device: DeviceInfo,
        *,
        k_factor: float = DEFAULT_K_FACTOR,
        cop_compensation_factor: float = 1.0,
        planning_window: int = DEFAULT_PLANNING_WINDOW,
        time_base: int = DEFAULT_TIME_BASE,
        consumption_sensors: list[str] | None = None,
        heatpump_sensor: str | None = None,
        production_sensors: list[str] | None = None,
    ):
        super().__init__(
            name=name,
            unique_id=unique_id,
            unit="°C",
            device_class="temperature",
            icon="mdi:chart-line",
            visible=True,
            device=device,
            translation_key=name.lower().replace(" ", "_"),
        )
        self._attr_state_class = SensorStateClass.MEASUREMENT
        self.hass = hass
        self.net_heat_sensor = net_heat_sensor
        self.price_sensor = price_sensor
        self.k_factor = k_factor
        self.cop_compensation_factor = cop_compensation_factor
        self.planning_window = planning_window
        self.time_base = time_base
        self.steps = max(1, int(planning_window * 60 // time_base))
        self.consumption_sensors = consumption_sensors or []
        self.heatpump_sensor = heatpump_sensor
        self.production_sensors = production_sensors or []
        self._extra_attrs: dict[str, list[int] | list[float] | float] = {}

    @property
    def extra_state_attributes(self) -> dict[str, list[int] | list[float] | float]:
        return self._extra_attrs

    def _extract_prices(self, state) -> list[float]:
        from homeassistant.util import dt as dt_util

        now = dt_util.utcnow()
        hour = now.hour
        raw_today = state.attributes.get("raw_today", [])
        raw_tomorrow = state.attributes.get("raw_tomorrow", [])

        prices: list[float] = []
        for step in range(self.steps):
            hour_offset = int(step * self.time_base / 60)
            idx = hour + hour_offset
            if idx < len(raw_today):
                entry = raw_today[idx]
                val = entry.get("value") if isinstance(entry, dict) else entry
                prices.append(float(val))
                continue
            t_idx = idx - len(raw_today)
            if t_idx < len(raw_tomorrow):
                entry = raw_tomorrow[t_idx]
                val = entry.get("value") if isinstance(entry, dict) else entry
                prices.append(float(val))
                continue
            break

        if len(prices) < self.steps:
            try:
                cur = float(state.state)
            except (ValueError, TypeError):
                cur = 0.0
            prices.extend([cur] * (self.steps - len(prices)))
        return prices

    def _extract_demand(self, state) -> list[float]:
        forecast = state.attributes.get("forecast", [])
        demand: list[float] = []
        for step in range(self.steps):
            hour_idx = int(step * self.time_base / 60)
            if hour_idx < len(forecast):
                demand.append(float(forecast[hour_idx]))
            else:
                demand.append(0.0)
        return demand

    async def _compute_history_baseline(self) -> float:
        try:
            from homeassistant.components.recorder import get_instance
            from homeassistant.components.recorder.statistics import (
                statistics_during_period,
            )
            from homeassistant.util import dt as dt_util
        except Exception:
            return 0.0

        start = dt_util.utcnow() - timedelta(hours=24)
        try:
            instance = get_instance(self.hass)
        except Exception:
            return 0.0

        def _mean(entity_id: str) -> float:
            stats = statistics_during_period(
                self.hass,
                start,
                None,
                {entity_id},
                "hour",
                None,
                {"mean"},
            )
            rows = stats.get(entity_id)
            if not rows:
                return 0.0
            means = [row.mean for row in rows if getattr(row, "mean", None) is not None]
            if not means:
                return 0.0
            return sum(means) / len(means) / 1000.0

        baseline = 0.0
        for ent in self.consumption_sensors:
            baseline += await instance.async_add_executor_job(_mean, ent)
        if self.heatpump_sensor:
            baseline += await instance.async_add_executor_job(
                _mean, self.heatpump_sensor
            )
        for ent in self.production_sensors:
            baseline -= await instance.async_add_executor_job(_mean, ent)
        return baseline

    async def async_update(self):
        ent = (
            self.net_heat_sensor.entity_id
            if hasattr(self.net_heat_sensor, "entity_id")
            else self.net_heat_sensor
        )
        price_state = self.hass.states.get(self.price_sensor)
        net_state = self.hass.states.get(ent) if ent else None

        if (
            net_state is None
            or price_state is None
            or net_state.state in ("unknown", "unavailable")
            or price_state.state in ("unknown", "unavailable")
        ):
            self._attr_available = False
            return

        demand = self._extract_demand(net_state)
        baseline = await self._compute_history_baseline()
        if baseline:
            demand = [d + baseline for d in demand]
        prices = self._extract_prices(price_state)
        total_energy = sum(demand)
        _LOGGER.debug(
            "Offset sensor demand=%s prices=%s baseline=%s", demand, prices, baseline
        )

        data = self.hass.data.get(DOMAIN, {})
        water_min = float(data.get("heat_curve_min", 28.0))
        water_max = float(data.get("heat_curve_max", 45.0))
        outdoor_min = float(data.get("heat_curve_min_outdoor", -20.0))
        outdoor_max = float(data.get("heat_curve_max_outdoor", 15.0))

        o_state = self.hass.states.get("sensor.outdoor_temperature")
        if o_state is None or o_state.state in ("unknown", "unavailable"):
            self._attr_available = False
            return
        try:
            outdoor_temp = float(o_state.state)
        except ValueError:
            self._attr_available = False
            return

        base_temp = _calculate_supply_temperature(
            outdoor_temp,
            water_min=water_min,
            water_max=water_max,
            outdoor_min=outdoor_min,
            outdoor_max=outdoor_max,
        )

        offsets, buffer_evolution = await self.hass.async_add_executor_job(
            partial(
                _optimize_offsets,
                base_temp=base_temp,
                k_factor=self.k_factor,
                cop_compensation_factor=self.cop_compensation_factor,
                buffer=0.0,
                water_min=water_min,
                water_max=water_max,
            ),
            demand,
            prices,
        )
        _LOGGER.debug(
            "Calculated offsets=%s buffer_evolution=%s", offsets, buffer_evolution
        )

        if offsets:
            self._attr_native_value = offsets[0]
        else:
            self._attr_native_value = 0
        supply_temps = [
            round(
                max(min(base_temp + off, water_max), water_min),
                1,
            )
            for off in offsets
        ]
        self._extra_attrs = {
            "future_offsets": offsets,
            "prices": prices,
            "buffer_evolution": buffer_evolution,
            "total_energy": round(total_energy, 3),
            "future_supply_temperatures": supply_temps,
            "base_supply_temperature": round(base_temp, 1),
        }
        self._attr_available = True

    async def async_added_to_hass(self):
        await super().async_added_to_hass()
        if not isinstance(self.net_heat_sensor, str):
            self.net_heat_sensor = self.net_heat_sensor.entity_id
        if not isinstance(self.price_sensor, str):
            self.price_sensor = self.price_sensor.entity_id
        for ent in (self.net_heat_sensor, self.price_sensor):
            if ent:
                self.async_on_remove(
                    async_track_state_change_event(self.hass, ent, self._handle_change)
                )

    async def _handle_change(self, event):
        await self.async_update()
        self.async_write_ha_state()


class HeatBufferSensor(BaseUtilitySensor):
    """Expose the heat buffer evolution from the heating curve optimization."""

    def __init__(
        self,
        hass: HomeAssistant,
        name: str,
        unique_id: str,
        offset_entity: str | SensorEntity,
        device: DeviceInfo,
    ) -> None:
        super().__init__(
            name=name,
            unique_id=unique_id,
            unit="°C",
            device_class="temperature",
            icon="mdi:database",
            visible=True,
            device=device,
            translation_key=name.lower().replace(" ", "_").replace(".", "_"),
        )
        self._attr_state_class = SensorStateClass.MEASUREMENT
        self.hass = hass
        self.offset_entity = offset_entity
        self._extra_attrs: dict[str, list[float] | dict[str, float]] = {}

    @property
    def extra_state_attributes(self) -> dict[str, list[float] | dict[str, float]]:
        return self._extra_attrs

    async def async_update(self) -> None:
        ent = (
            self.offset_entity.entity_id
            if hasattr(self.offset_entity, "entity_id")
            else self.offset_entity
        )
        state = self.hass.states.get(ent) if ent else None
        if (
            state is None
            or state.state in ("unknown", "unavailable")
            or "buffer_evolution" not in state.attributes
        ):
            self._attr_available = False
            return

        evolution = [float(v) for v in state.attributes.get("buffer_evolution", [])]
        if not evolution:
            self._attr_available = False
            return

        self._attr_native_value = evolution[0]
        self._extra_attrs = {
            "buffer_evolution": evolution,
            "buffer_by_step": {str(i): v for i, v in enumerate(evolution)},
        }
        self._attr_available = True

    async def async_added_to_hass(self):
        await super().async_added_to_hass()
        if not isinstance(self.offset_entity, str):
            self.offset_entity = self.offset_entity.entity_id
        if self.offset_entity:
            self.async_on_remove(
                async_track_state_change_event(
                    self.hass, self.offset_entity, self._handle_change
                )
            )

    async def _handle_change(self, event):
        await self.async_update()
        self.async_write_ha_state()


class EnergyConsumptionForecastSensor(BaseUtilitySensor):
    def __init__(
        self,
        hass: HomeAssistant,
        name: str,
        unique_id: str,
        consumption_sensors: list[str],
        production_sensors: list[str],
        icon: str,
        device: DeviceInfo,
        heatpump_sensor: str | None = None,
        pv_sensor: str | None = None,
    ):
        super().__init__(
            name=name,
            unique_id=unique_id,
            unit="kWh",
            device_class=None,
            icon=icon,
            visible=True,
            device=device,
            translation_key=name.lower().replace(" ", "_"),
        )
        self._attr_state_class = SensorStateClass.MEASUREMENT
        self.hass = hass
        self.consumption_sensors = consumption_sensors
        self.production_sensors = production_sensors
        self.heatpump_sensor = heatpump_sensor
        self.pv_sensor = pv_sensor
        self.session = async_get_clientsession(hass)
        self._extra_attrs: dict[str, list[float]] = {}

    @property
    def extra_state_attributes(self) -> dict[str, list[float]]:
        return self._extra_attrs

    async def _fetch_pv_forecast(self) -> list[float]:
        if not self.pv_sensor:
            return [0.0] * 24

        state = self.hass.states.get(self.pv_sensor)
        if state is None or state.state in ("unknown", "unavailable"):
            return [0.0] * 24
        try:
            coeff = float(state.state)
        except ValueError:
            _LOGGER.warning("PV sensor %s has invalid state", self.pv_sensor)
            return [0.0] * 24

        url = (
            "https://api.open-meteo.com/v1/forecast"
            f"?latitude={self.hass.config.latitude}&longitude={self.hass.config.longitude}"
            "&hourly=shortwave_radiation&timezone=UTC"
        )
        try:
            async with self.session.get(
                url, timeout=aiohttp.ClientTimeout(total=10)
            ) as resp:
                data = await resp.json()
        except (aiohttp.ClientError, asyncio.TimeoutError) as err:
            _LOGGER.error("Error fetching PV forecast data: %s", err)
            return [0.0] * 24

        hourly = data.get("hourly", {})
        times = hourly.get("time", [])
        radiation = hourly.get("shortwave_radiation", [])
        if not times or not radiation:
            return [0.0] * 24

        now = datetime.utcnow().replace(minute=0, second=0, microsecond=0)
        start_idx = 0
        for i, ts in enumerate(times):
            try:
                t = datetime.fromisoformat(ts)
            except ValueError:
                continue
            if t >= now:
                start_idx = i
                break

        rad = [float(v) for v in radiation[start_idx : start_idx + 24]]
        return [r / 1000 * coeff for r in rad]

    async def _fetch_history(self, sensors: list[str], start, end) -> dict[str, list]:
        """Fetch history data for the given sensors."""  # mypy: ignore-errors
        from homeassistant.components.recorder import history

        if not sensors:
            return {}

        _LOGGER.debug(
            "Fetching history for sensors=%s from=%s to=%s",
            sensors,
            start,
            end,
        )

        func = cast(Any, history.get_significant_states)

        try:
            return cast(
                dict[str, list],
                await self.hass.async_add_executor_job(
                    func,
                    self.hass,
                    start,
                    end,
                    sensors,
                    None,
                    True,
                    False,
                ),
            )
        except AttributeError:
            # Older HA versions expect a single entity_id
            result: dict[str, list] = {}
            for sensor in sensors:
                data = cast(
                    dict[str, list],
                    await self.hass.async_add_executor_job(
                        func,
                        self.hass,
                        start,
                        end,
                        sensor,
                        None,
                        True,
                        False,
                    ),
                )
                for ent_id, states in data.items():
                    result.setdefault(ent_id, []).extend(states)
            return result

    def _hourly_averages(self, data: dict[str, list]) -> list[float]:
        from homeassistant.util import dt as dt_util

        totals = [0.0] * 24
        counts = [0] * 24
        for states in data.values():
            prev_val = None
            prev_ts = None
            for s in states:
                try:
                    val = float(s.state)
                except (ValueError, TypeError):
                    continue
                ts = dt_util.as_utc(
                    getattr(s, "last_updated", None) or dt_util.utcnow()
                )
                if prev_val is None:
                    prev_val = val
                    prev_ts = ts
                    continue
                if prev_ts is not None and ts <= prev_ts:
                    continue
                assert prev_ts is not None
                hour = prev_ts.hour
                totals[hour] += val - prev_val
                counts[hour] += 1
                prev_val = val
                prev_ts = ts
        return [totals[i] / counts[i] if counts[i] else 0.0 for i in range(24)]

    async def _compute_value(self) -> None:
        from datetime import timedelta

        from homeassistant.util import dt as dt_util

        end = dt_util.utcnow()
        start = end - timedelta(days=14)

        cons_hist = await self._fetch_history(self.consumption_sensors, start, end)
        prod_hist = await self._fetch_history(self.production_sensors, start, end)

        cons_avg = self._hourly_averages(cons_hist)
        prod_avg = self._hourly_averages(prod_hist)
        hp_avg = [0.0] * 24
        if self.heatpump_sensor:
            hp_hist = await self._fetch_history([self.heatpump_sensor], start, end)
            hp_avg = self._hourly_averages(hp_hist)

        cons_adj = [max(cons_avg[i] - hp_avg[i], 0.0) for i in range(24)]
        gross = [cons_adj[i] - prod_avg[i] for i in range(24)]
        pv_forecast = await self._fetch_pv_forecast()
        net = [gross[i] - pv_forecast[i] for i in range(24)]
        _LOGGER.debug(
            "Energy consumption forecast gross=%s net=%s pv=%s",
            gross,
            net,
            pv_forecast,
        )

        self._attr_native_value = round(net[end.hour], 3)
        forecast_net = [round(v, 3) for v in net]
        self._extra_attrs = {
            "standby_forecast": forecast_net,
            "standby_forecast_gross": [round(v, 3) for v in gross],
            "standby_forecast_net": forecast_net,
            "pv_forecast": [round(v, 3) for v in pv_forecast],
        }
        self._attr_available = True

    async def async_update(self):
        await self._compute_value()


class EnergyPriceLevelSensor(BaseUtilitySensor):
    """Compare forecasted consumption with multiple price levels."""

    def __init__(
        self,
        hass: HomeAssistant,
        name: str,
        unique_id: str,
        price_sensor: str,
        forecast_sensor: str,
        price_levels: dict[str, float],
        icon: str,
        device: DeviceInfo,
    ):
        super().__init__(
            name=name,
            unique_id=unique_id,
            unit="kWh",
            device_class=None,
            icon=icon,
            visible=True,
            device=device,
            translation_key=name.lower().replace(" ", "_"),
        )
        self._attr_state_class = SensorStateClass.MEASUREMENT
        self.hass = hass
        self.price_sensor = price_sensor
        self.forecast_sensor = forecast_sensor
        self.price_levels = price_levels
        self._extra_attrs: dict[str, float] = {}

    @property
    def extra_state_attributes(self) -> dict[str, float]:
        return self._extra_attrs

    def _get_price_forecast(self, state) -> list[float]:
        prices: list[float] = []
        attr_forecast = state.attributes.get("forecast")
        if isinstance(attr_forecast, list) and attr_forecast:
            prices = [float(p) for p in attr_forecast]
        else:
            today = state.attributes.get("today")
            tomorrow = state.attributes.get("tomorrow", [])
            if isinstance(today, list):
                combined = today + (tomorrow if isinstance(tomorrow, list) else [])
                prices = [float(p) for p in combined]
        if not prices:
            try:
                price = float(state.state)
            except (ValueError, TypeError):
                return []
            prices = [price] * 24
        return prices

    async def async_update(self):
        price_state = self.hass.states.get(self.price_sensor)
        forecast_state = self.hass.states.get(self.forecast_sensor)
        if (
            price_state is None
            or forecast_state is None
            or price_state.state in ("unknown", "unavailable")
            or forecast_state.state in ("unknown", "unavailable")
        ):
            self._attr_available = False
            return

        energy = forecast_state.attributes.get("standby_forecast_net")
        try:
            energy_forecast = [float(v) for v in energy or []]
        except (TypeError, ValueError):
            energy_forecast = []
        if not energy_forecast:
            self._attr_available = False
            return

        price_forecast = self._get_price_forecast(price_state)
        if not price_forecast:
            self._attr_available = False
            return

        horizon = min(len(price_forecast), len(energy_forecast))
        sorted_levels = sorted(self.price_levels.items(), key=lambda x: x[1])
        attrs: dict[str, float] = {}
        for level, threshold in sorted_levels:
            total = sum(
                energy_forecast[i]
                for i in range(horizon)
                if price_forecast[i] <= threshold
            )
            attrs[level] = round(total, 3)

        current_price = price_forecast[0]
        state_val = 0.0
        for level, threshold in sorted_levels:
            if current_price <= threshold:
                state_val = attrs[level]
                break

        self._extra_attrs = attrs
        self._attr_native_value = round(state_val, 3)
        self._attr_available = True


async def async_setup_entry(
    hass: HomeAssistant, entry: ConfigEntry, async_add_entities: AddEntitiesCallback
) -> None:
    price_settings = entry.options.get(
        CONF_PRICE_SETTINGS, entry.data.get(CONF_PRICE_SETTINGS, {})
    )
    device_info = DeviceInfo(
        identifiers={(DOMAIN, entry.entry_id)},
        name="Heating Curve Optimizer",
    )
    price_device_info = DeviceInfo(
        identifiers={(DOMAIN, f"{entry.entry_id}_prices")},
        name="Energy Prices",
    )
    entities: list[BaseUtilitySensor] = []

    outdoor_sensor_entity = OutdoorTemperatureSensor(
        hass=hass,
        name="Outdoor Temperature",
        unique_id=f"{entry.entry_id}_outdoor_temperature",
        device=device_info,
    )
    entities.append(outdoor_sensor_entity)

    entities.append(
        CalculatedSupplyTemperatureSensor(
            hass=hass,
            name="Calculated Supply Temperature",
            unique_id=f"{entry.entry_id}_calculated_supply_temperature",
            outdoor_sensor=outdoor_sensor_entity,
            offset_entity="number.heating_curve_offset",
            device=device_info,
        )
    )

    configs = entry.options.get(CONF_CONFIGS, entry.data.get(CONF_CONFIGS, []))
    consumption_sources: list[str] = []
    production_sources: list[str] = []
    for cfg in configs:
        if cfg.get(CONF_SOURCE_TYPE) == SOURCE_TYPE_CONSUMPTION:
            consumption_sources.extend(cfg.get(CONF_SOURCES, []))
        elif cfg.get(CONF_SOURCE_TYPE) == SOURCE_TYPE_PRODUCTION:
            production_sources.extend(cfg.get(CONF_SOURCES, []))

    area_m2 = entry.data.get(CONF_AREA_M2)
    energy_label = entry.data.get(CONF_ENERGY_LABEL)
    indoor_sensor = entry.data.get(CONF_INDOOR_TEMPERATURE_SENSOR)
    supply_temp_sensor = entry.data.get(CONF_SUPPLY_TEMPERATURE_SENSOR)
    outdoor_temp_sensor = outdoor_sensor_entity.entity_id
    power_sensor = entry.data.get(CONF_POWER_CONSUMPTION)
    k_factor = float(entry.data.get(CONF_K_FACTOR, DEFAULT_K_FACTOR))
    base_cop = float(entry.data.get(CONF_BASE_COP, DEFAULT_COP_AT_35))
    outdoor_temp_coefficient = float(
        entry.data.get(CONF_OUTDOOR_TEMP_COEFFICIENT, DEFAULT_OUTDOOR_TEMP_COEFFICIENT)
    )
    cop_compensation_factor = float(
        entry.data.get(CONF_COP_COMPENSATION_FACTOR, DEFAULT_COP_COMPENSATION_FACTOR)
    )
    glass_east = float(entry.data.get(CONF_GLASS_EAST_M2, 0))
    glass_west = float(entry.data.get(CONF_GLASS_WEST_M2, 0))
    glass_south = float(entry.data.get(CONF_GLASS_SOUTH_M2, 0))
    glass_u = float(entry.data.get(CONF_GLASS_U_VALUE, 1.2))
    planning_window = int(entry.data.get(CONF_PLANNING_WINDOW, DEFAULT_PLANNING_WINDOW))
    time_base = int(entry.data.get(CONF_TIME_BASE, DEFAULT_TIME_BASE))

    price_sensor = entry.data.get(CONF_PRICE_SENSOR)
    consumption_price_entity = None
    if price_sensor:
        consumption_price_entity = CurrentElectricityPriceSensor(
            hass=hass,
            name="Current Consumption Price",
            unique_id=f"{entry.entry_id}_current_consumption_price",
            price_sensor=price_sensor,
            source_type=SOURCE_TYPE_CONSUMPTION,
            price_settings=price_settings,
            icon="mdi:transmission-tower-import",
            device=price_device_info,
        )
        entities.append(consumption_price_entity)
        entities.append(
            CurrentElectricityPriceSensor(
                hass=hass,
                name="Current Production Price",
                unique_id=f"{entry.entry_id}_current_production_price",
                price_sensor=price_sensor,
                source_type=SOURCE_TYPE_PRODUCTION,
                price_settings=price_settings,
                icon="mdi:transmission-tower-export",
                device=price_device_info,
            )
        )

    heat_loss_sensor = None
    if area_m2 and energy_label:
        heat_loss_sensor = HeatLossSensor(
            hass=hass,
            name="Hourly Heat Loss",
            unique_id=f"{entry.entry_id}_hourly_heat_loss",
            area_m2=float(area_m2),
            energy_label=energy_label,
            indoor_sensor=indoor_sensor,
            icon="mdi:home-thermometer",
            device=device_info,
            outdoor_sensor=outdoor_temp_sensor,
        )
        entities.append(heat_loss_sensor)

    window_gain_sensor = None
    if area_m2 and (glass_east or glass_west or glass_south):
        window_gain_sensor = WindowSolarGainSensor(
            hass=hass,
            name="Window Solar Gain",
            unique_id=f"{entry.entry_id}_window_solar_gain",
            east_m2=glass_east,
            west_m2=glass_west,
            south_m2=glass_south,
            u_value=glass_u,
            icon="mdi:window-closed-variant",
            device=device_info,
        )
        entities.append(window_gain_sensor)

    forecast_entity = None
    if consumption_sources or production_sources:
        forecast_entity = EnergyConsumptionForecastSensor(
            hass=hass,
            name="Expected Energy Consumption",
            unique_id=f"{entry.entry_id}_expected_energy_consumption",
            consumption_sensors=consumption_sources,
            production_sensors=production_sources,
            heatpump_sensor=power_sensor,
            icon="mdi:flash-clock",
            device=device_info,
        )
        entities.append(forecast_entity)
        entities.append(
            NetPowerConsumptionSensor(
                hass=hass,
                name="Current Net Consumption",
                unique_id=f"{entry.entry_id}_current_net_consumption",
                consumption_sensors=consumption_sources,
                production_sensors=production_sources,
                icon="mdi:flash",
                device=device_info,
            )
        )

    if price_sensor and forecast_entity and consumption_price_entity:
        price_levels = {
            k: float(v) for k, v in price_settings.items() if k != CONF_PRICE_SENSOR
        }
        if price_levels:
            entities.append(
                EnergyPriceLevelSensor(
                    hass=hass,
                    name="Available Energy by Price",
                    unique_id=f"{entry.entry_id}_available_energy_by_price",
                    price_sensor=f"sensor.{consumption_price_entity.translation_key}",
                    forecast_sensor=f"sensor.{forecast_entity.translation_key}",
                    price_levels=price_levels,
                    icon="mdi:scale-balance",
                    device=device_info,
                )
            )

    net_heat_sensor = None
    if area_m2 and energy_label:
        net_heat_sensor = NetHeatLossSensor(
            hass=hass,
            name="Hourly Net Heat Loss",
            unique_id=f"{entry.entry_id}_hourly_net_heat_loss",
            area_m2=float(area_m2),
            energy_label=energy_label,
            indoor_sensor=indoor_sensor,
            icon="mdi:fire",
            device=device_info,
            heat_loss_sensor=heat_loss_sensor,
            window_gain_sensor=window_gain_sensor,
            outdoor_sensor=outdoor_temp_sensor,
        )
        entities.append(net_heat_sensor)

    cop_sensor_entity = None
    thermal_power_sensor_entity = None
    if supply_temp_sensor:
        cop_sensor_entity = QuadraticCopSensor(
            hass=hass,
            name="Heat Pump COP",
            unique_id=f"{entry.entry_id}_cop",
            supply_sensor=supply_temp_sensor,
            outdoor_sensor=outdoor_temp_sensor,
            k_factor=k_factor,
            base_cop=base_cop,
            outdoor_temp_coefficient=outdoor_temp_coefficient,
            cop_compensation_factor=cop_compensation_factor,
            device=device_info,
        )
        entities.append(cop_sensor_entity)
        if power_sensor:
            thermal_power_sensor_entity = HeatPumpThermalPowerSensor(
                hass=hass,
                name="Heat Pump Thermal Power",
                unique_id=f"{entry.entry_id}_thermal_power",
                power_sensor=power_sensor,
                supply_sensor=supply_temp_sensor,
                outdoor_sensor=outdoor_temp_sensor,
                device=device_info,
                k_factor=k_factor,
                base_cop=base_cop,
            )
            entities.append(thermal_power_sensor_entity)

    if heat_loss_sensor or window_gain_sensor or price_sensor or cop_sensor_entity:
        entities.append(
            DiagnosticsSensor(
                hass=hass,
                name="Optimizer Diagnostics",
                unique_id=f"{entry.entry_id}_diagnostics",
                heat_loss_sensor=heat_loss_sensor,
                window_gain_sensor=window_gain_sensor,
                price_sensor=price_sensor,
                cop_sensor=cop_sensor_entity,
                device=device_info,
                planning_window=planning_window,
                time_base=time_base,
            )
        )

    heating_curve_offset_sensor = None
    if net_heat_sensor and price_sensor:
        heating_curve_offset_sensor = HeatingCurveOffsetSensor(
            hass=hass,
            name="Heating Curve Offset",
            unique_id=f"{entry.entry_id}_heating_curve_offset",
            net_heat_sensor=net_heat_sensor,
            price_sensor=price_sensor,
            device=device_info,
            k_factor=k_factor,
            cop_compensation_factor=cop_compensation_factor,
            consumption_sensors=consumption_sources,
            heatpump_sensor=power_sensor,
            production_sensors=production_sources,
        )
        entities.append(heating_curve_offset_sensor)

    if cop_sensor_entity and heating_curve_offset_sensor:
        entities.append(
            CopEfficiencyDeltaSensor(
                hass=hass,
                name="COP Delta",
                unique_id=f"{entry.entry_id}_cop_delta",
                cop_sensor=cop_sensor_entity,
                offset_entity=heating_curve_offset_sensor,
                outdoor_sensor=outdoor_sensor_entity,
                device=device_info,
                k_factor=k_factor,
                base_cop=base_cop,
                outdoor_temp_coefficient=outdoor_temp_coefficient,
                cop_compensation_factor=cop_compensation_factor,
            )
        )
        if thermal_power_sensor_entity is not None:
            entities.append(
                HeatGenerationDeltaSensor(
                    hass=hass,
                    name="Heat Generation Delta",
                    unique_id=f"{entry.entry_id}_heat_generation_delta",
                    thermal_power_sensor=thermal_power_sensor_entity,
                    cop_sensor=cop_sensor_entity,
                    offset_entity=heating_curve_offset_sensor,
                    outdoor_sensor=outdoor_sensor_entity,
                    device=device_info,
                    k_factor=k_factor,
                    base_cop=base_cop,
                    outdoor_temp_coefficient=outdoor_temp_coefficient,
                    cop_compensation_factor=cop_compensation_factor,
                )
            )

    if heating_curve_offset_sensor is not None:
        entities.append(
            HeatBufferSensor(
                hass=hass,
                name="Heat Buffer",
                unique_id=f"{entry.entry_id}_heat_buffer",
                offset_entity=heating_curve_offset_sensor,
                device=device_info,
            )
        )
        entities.append(
            OptimizedSupplyTemperatureSensor(
                hass=hass,
                name="Optimized Supply Temperature",
                unique_id=f"{entry.entry_id}_optimized_supply_temperature",
                outdoor_sensor=outdoor_sensor_entity,
                offset_entity=heating_curve_offset_sensor,
                device=device_info,
                k_factor=k_factor,
                planning_window=planning_window,
                time_base=time_base,
            )
        )

    if entities:
        async_add_entities(entities, True)

    hass.data[DOMAIN]["entities"] = {ent.entity_id: ent for ent in entities}<|MERGE_RESOLUTION|>--- conflicted
+++ resolved
@@ -249,61 +249,6 @@
         self.energy_label = energy_label
         self.indoor_sensor = indoor_sensor
         self.outdoor_sensor = outdoor_sensor
-<<<<<<< HEAD
-=======
-        self.latitude = hass.config.latitude
-        self.longitude = hass.config.longitude
-        self.session = async_get_clientsession(hass)
-
-    async def _fetch_weather(self) -> tuple[float, list[float]]:
-        """Return current temperature and the next 24h forecast."""
-
-        _LOGGER.debug(
-            "Fetching heat loss weather for %.4f, %.4f",
-            self.latitude,
-            self.longitude,
-        )
-
-        url = (
-            "https://api.open-meteo.com/v1/forecast"
-            f"?latitude={self.latitude}&longitude={self.longitude}"
-            "&hourly=temperature_2m&current_weather=true&timezone=UTC"
-        )
-        try:
-            async with self.session.get(
-                url, timeout=aiohttp.ClientTimeout(total=10)
-            ) as resp:
-                data = await resp.json()
-        except (aiohttp.ClientError, asyncio.TimeoutError) as err:
-            _LOGGER.error("Error fetching heat loss weather data: %s", err)
-            self._attr_available = False
-            return 0.0, []
-        self._attr_available = True
-
-        current = float(data.get("current_weather", {}).get("temperature", 0))
-
-        hourly = data.get("hourly", {})
-        times = hourly.get("time", [])
-        values = hourly.get("temperature_2m", [])
-
-        if not times or not values:
-            return current, []
-
-        now = datetime.utcnow().replace(minute=0, second=0, microsecond=0)
-        start_idx = 0
-        for i, ts in enumerate(times):
-            try:
-                t = datetime.fromisoformat(ts)
-            except ValueError:
-                continue
-            if t >= now:
-                start_idx = i
-                break
-
-        temps = [float(v) for v in values[start_idx : start_idx + 24]]
-        _LOGGER.debug("Heat loss weather current=%s forecast=%s", current, temps)
-        return current, temps
->>>>>>> 3f31c8ec
 
     @property
     def extra_state_attributes(self) -> dict[str, list[float]]:
