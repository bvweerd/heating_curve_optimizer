--- conflicted
+++ resolved
@@ -145,100 +145,6 @@
     async def async_will_remove_from_hass(self):
         await super().async_will_remove_from_hass()
 
-
-<<<<<<< HEAD
-=======
-class SunIntensityPredictionSensor(BaseUtilitySensor):
-    """Sensor providing current and forecasted sun intensity."""
-
-    def __init__(
-        self, hass: HomeAssistant, name: str, unique_id: str, device: DeviceInfo
-    ):
-        super().__init__(
-            name=name,
-            unique_id=unique_id,
-            unit="W/m²",
-            device_class=None,
-            icon="mdi:white-balance-sunny",
-            visible=True,
-            device=device,
-            translation_key=name.lower().replace(" ", "_").replace(".", "_"),
-        )
-        self._attr_state_class = SensorStateClass.MEASUREMENT
-        self.hass = hass
-        self.latitude = hass.config.latitude
-        self.longitude = hass.config.longitude
-        self.session = async_get_clientsession(hass)
-        self._extra_attrs: dict[str, list[float]] = {}
-        self._history: list[float] = []
-
-    @property
-    def extra_state_attributes(self) -> dict[str, list[float]]:
-        if not self._attr_available:
-            return {}
-        attrs = dict(self._extra_attrs)
-        attrs["history"] = self._history
-        return attrs
-
-    async def _fetch_radiation(self) -> list[float]:
-        _LOGGER.debug(
-            "Fetching sun intensity for %.4f, %.4f", self.latitude, self.longitude
-        )
-
-        url = (
-            "https://api.open-meteo.com/v1/forecast"
-            f"?latitude={self.latitude}&longitude={self.longitude}"
-            "&hourly=shortwave_radiation&timezone=UTC"
-        )
-        try:
-            async with self.session.get(
-                url, timeout=aiohttp.ClientTimeout(total=10)
-            ) as resp:
-                data = await resp.json()
-        except (aiohttp.ClientError, asyncio.TimeoutError) as err:
-            _LOGGER.error("Error fetching sun intensity data: %s", err)
-            self._attr_available = False
-            return []
-        self._attr_available = True
-
-        hourly = data.get("hourly", {})
-        times = hourly.get("time", [])
-        values = hourly.get("shortwave_radiation", [])
-
-        if not times or not values:
-            return []
-
-        now = datetime.utcnow().replace(minute=0, second=0, microsecond=0)
-        start_idx = 0
-        for i, ts in enumerate(times):
-            try:
-                t = datetime.fromisoformat(ts)
-            except ValueError:
-                continue
-            if t >= now:
-                start_idx = i
-                break
-
-        return [float(v) for v in values[start_idx : start_idx + 24]]
-
-    async def async_update(self):
-        rad = await self._fetch_radiation()
-        if not self._attr_available:
-            return
-        current = rad[0] if rad else 0.0
-        self._attr_native_value = round(current, 2)
-        self._extra_attrs = {"forecast": [round(v, 2) for v in rad]}
-        self._history.append(self._attr_native_value)
-        if len(self._history) > 24:
-            self._history = self._history[-24:]
-
-    async def async_added_to_hass(self):
-        await super().async_added_to_hass()
-
-    async def async_will_remove_from_hass(self):
-        await super().async_will_remove_from_hass()
-
->>>>>>> 9d3dcfdf
 
 class CurrentElectricityPriceSensor(BaseUtilitySensor):
     def __init__(
