--- conflicted
+++ resolved
@@ -4,28 +4,22 @@
 
 from homeassistant import config_entries
 from homeassistant.config_entries import ConfigFlow, ConfigEntry
-<<<<<<< HEAD
 import voluptuous as vol
-=======
 from homeassistant.core import callback
->>>>>>> fa0b4cdf
 from homeassistant.helpers.selector import selector
 
 from .const import (
     DOMAIN,
-<<<<<<< HEAD
     CONF_K_FACTOR,
     CONF_HEAT_LOSS_LABEL,
     CONF_FLOOR_AREA,
     HEAT_LOSS_FACTORS,
     DEFAULT_K_FACTOR,
-=======
     CONF_PRICE_SENSOR,
     CONF_SOLAR_SENSOR,
     CONF_OUTDOOR_TEMP_SENSOR,
     CONF_SUPPLY_TEMP_SENSOR,
     CONF_HEAT_LOSS_SENSOR,
->>>>>>> fa0b4cdf
 )
 
 
@@ -60,7 +54,7 @@
             return self.async_abort(reason="already_configured")
         if user_input is not None:
             return self.async_create_entry(title="Heatpump Optimizer", data=user_input)
-<<<<<<< HEAD
+
         schema = vol.Schema(
             {
                 vol.Required(CONF_K_FACTOR, default=DEFAULT_K_FACTOR): vol.Coerce(
@@ -78,7 +72,6 @@
             }
         )
         return self.async_show_form(step_id="user", data_schema=schema)
-=======
 
         price_options = await self._get_price_sensors()
         energy_options = await self._get_sensors({"energy", "power"})
@@ -136,7 +129,7 @@
                 }
             ),
         )
->>>>>>> fa0b4cdf
+
 
 
 class HeatpumpOptimizerOptionsFlowHandler(config_entries.OptionsFlow):
@@ -168,7 +161,7 @@
     async def async_step_init(self, user_input=None):
         if user_input is not None:
             return self.async_create_entry(title="", data=user_input)
-<<<<<<< HEAD
+
         data = {**self.config_entry.data, **self.config_entry.options}
         schema = vol.Schema(
             {
@@ -191,7 +184,7 @@
             }
         )
         return self.async_show_form(step_id="init", data_schema=schema)
-=======
+
 
         price_options = await self._get_price_sensors()
         energy_options = await self._get_sensors({"energy", "power"})
@@ -269,4 +262,3 @@
     @callback
     def async_get_options_flow(config_entry: ConfigEntry) -> config_entries.OptionsFlow:
         return HeatpumpOptimizerOptionsFlowHandler(config_entry)
->>>>>>> fa0b4cdf
