--- conflicted
+++ resolved
@@ -292,10 +292,6 @@
 
     async def async_will_remove_from_hass(self):
         await super().async_will_remove_from_hass()
-<<<<<<< HEAD
-=======
-        await self.session.close()
->>>>>>> 5be533ac
 
     async def _handle_change(self, event):
         await self._compute_value()
@@ -419,11 +415,7 @@
         self.longitude = hass.config.longitude
         self.session = aiohttp.ClientSession()
 
-<<<<<<< HEAD
     async def _compute_value(self) -> None:
-=======
-    def _compute_value(self) -> None:
->>>>>>> 5be533ac
         url = (
             "https://api.open-meteo.com/v1/forecast"
             f"?latitude={self.latitude}&longitude={self.longitude}"
